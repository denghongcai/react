--- conflicted
+++ resolved
@@ -111,14 +111,13 @@
 }
 ```
 
-<<<<<<< HEAD
 At the initial mount, all children of the `ReactCSSTransitionGroup` will `appear` but not `enter`. However, all children later added to an existing `ReactCSSTransitionGroup` will `enter` but not `appear`.
 
 > Note:
 >
 > The prop `transitionAppear` was added to `ReactCSSTransitionGroup` in version `0.13`. To maintain backwards compatibility, the default value is set to `false`.
-=======
-### Custom Classes ###
+
+### Custom Classes
 
 It is also possible to use custom class names for each of the steps in your transitions. Instead of passing a string into transitionName you can pass an object containing either the `enter` and `leave` class names, or an object containing the `enter`, `enter-active`, `leave-active`, and `leave` class names. If only the enter and leave classes are provided, the enter-active and leave-active classes will be determined by appending '-active' to the end of the class name. Here are two examples using custom classes:
 
@@ -135,7 +134,7 @@
     }>
     {item}
   </ReactCSSTransitionGroup>
-  
+
   <ReactCSSTransitionGroup
     transitionName={
       enter: 'enter',
@@ -145,9 +144,7 @@
     {item2}
   </ReactCSSTransitionGroup>
   ...
-    
-```
->>>>>>> f1e524b0
+```
 
 ### Animation Group Must Be Mounted To Work
 
